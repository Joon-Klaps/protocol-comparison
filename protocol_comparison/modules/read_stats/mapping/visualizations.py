"""
Mapping visualizations.

This module creates interactive visualizations for mapping statistics.
"""

from pathlib import Path
from typing import Dict, List, Optional
import pandas as pd
import plotly.graph_objects as go
import logging
import streamlit as st
from ....sample_selection import label_for_sample

from .summary_stats import MappingDataManager, MappingSummaryStats

logger = logging.getLogger(__name__)


class MappingVisualizations:
    """
    Visualization creator for mapping statistics.

    Creates interactive plots with 2x2 button controls for data exploration.
    """

    def __init__(self, data_path: Path):
        """
        Initialize mapping visualizations.

        Args:
            data_path: Path to data directory
        """
        self.data_manager = MappingDataManager(data_path)
        self.data = self.data_manager.load_data()

    def create_contamination_heatmap(self, sample_ids: Optional[List[str]] = None, threshold: float = 10.0) -> go.Figure:
        """Create a contamination heatmap (sum of % reads mapping to non-expected species).

        Rows are samples, columns are species (e.g., LASV, HAZV). Color scale fixed to 0-10%.
        """
        stats = MappingSummaryStats(self.data_manager.data_path)
        results = stats.compute_contamination_metrics(sample_ids=sample_ids, threshold=threshold)
        matrix = results.get("matrix")
        sample_category_map = results.get("sample_category_map", {})

        fig = go.Figure()
        if matrix is None or matrix.empty:
            fig.update_layout(
                title="Contamination Heatmap",
                xaxis_title="Species",
                yaxis_title="Samples",
                height=400
            )
            fig.add_annotation(text="No contamination data to display", showarrow=False, xref='paper', yref='paper', x=0.5, y=0.5)
            return fig

        # Order rows by current sample order when available
        order = st.session_state.get("sample_order", [])
        if isinstance(order, list) and order:
            present = [s for s in order if s in set(matrix.index.astype(str))]
            if present:
                matrix = matrix.reindex(present)

        # Keep only LASV/HAZV columns if present, to focus on the two expected cross-contaminants
        keep_cols = [c for c in ['LASV', 'HAZV'] if c in matrix.columns]
        if keep_cols:
            matrix = matrix[keep_cols]
        if matrix.empty:
            fig.update_layout(
                title="Contamination Heatmap",
                xaxis_title="Species",
                yaxis_title="Samples",
                height=400
            )
            fig.add_annotation(text="No contamination data to display", showarrow=False, xref='paper', yref='paper', x=0.5, y=0.5)
            return fig

        # Convert NaNs (expected species) to a sentinel so we can color them grey
        sentinel = -1.0
        text_vals = matrix.applymap(lambda v: 'NA' if pd.isna(v) else f"{float(v):.2f}%")
        matrix_plot = matrix.fillna(sentinel)

        # Prepare axis categories
        samples_raw = matrix_plot.index.astype(str).tolist()
        x_species = matrix_plot.columns.astype(str).tolist()
        y_labels = [label_for_sample(s) for s in samples_raw]
        # Include category label per sample for hover; shape must match z
        customdata = [[[label_for_sample(s), s, sample_category_map.get(s, '')] for _ in x_species] for s in samples_raw]

        # Colorscale with grey at the sentinel value (-1) and YlOrRd-like from 0 to 10
        # Normalize stops over range [-1, 10] => width 11
        colorscale = [
            [0.0, '#bdbdbd'],        # grey for NA
            [1.0/11.0, '#ffffcc'],   # ~0%
            [3.0/11.0, '#ffeda0'],
            [5.0/11.0, '#fed976'],
            [7.0/11.0, '#feb24c'],
            [9.0/11.0, '#fd8d3c'],
            [10.0/11.0, '#f03b20'],
            [1.0, '#bd0026']         # near 10%
        ]

        fig = go.Figure(data=go.Heatmap(
            z=matrix_plot.values,
            x=x_species,
            y=samples_raw,
            text=text_vals.values,
            colorscale=colorscale,
            zmin=sentinel,
            zmax=10,
            colorbar=dict(title='% Contamination', ticksuffix='%'),
            customdata=customdata,
            hovertemplate='<b>%{customdata[0]} (%{customdata[1]})</b><br>Category: %{customdata[2]}<br>Species: %{x}<br>Contamination: %{text}<extra></extra>'
        ))

        fig.update_layout(
            title=f"Contamination Heatmap (0–{int(threshold)}%)",
            xaxis_title="Species",
            yaxis_title="Samples",
            height=600
        )

        # Apply alias labels on y-axis
        fig.update_yaxes(
            categoryorder='array', categoryarray=samples_raw,
            tickmode='array', tickvals=samples_raw, ticktext=y_labels
        )
        return fig

    def create_interactive_mapping_plot(self, species: str, sample_ids: Optional[List[str]] = None) -> go.Figure:
        """Create interactive mapping plot with toggle buttons.

        - Uses raw sample IDs for x categories to ensure uniqueness.
        - Displays alias labels as tick text and in hover (alias (raw ID)).
        """
        if "mapping" not in self.data or self.data["mapping"].empty:
            return go.Figure()

        mapping_df = self.data["mapping"].copy()
        if sample_ids:
            mapping_df = mapping_df[mapping_df['sample'].isin(sample_ids)]

        species_data = mapping_df[mapping_df['species'] == species]
        if species_data.empty:
            return go.Figure()

        order = st.session_state.get("sample_order", [])
        if isinstance(order, list) and order:
            species_data['sample'] = species_data['sample'].astype('category')
            species_data['sample'] = species_data['sample'].cat.set_categories(order, ordered=True)
            species_data = species_data.sort_values('sample')

        species_data = species_data.copy()
        species_data['label'] = species_data['sample'].astype(str).map(label_for_sample)

        fig = go.Figure()

        segments = species_data['segment'].unique()
        segment_colors = {
            'mapped': ['#84b7f3', '#547eb4', '#2e4667'],
            'unmapped': ['#f7e4ab', '#f2bf8b', '#e5806a']
        }
        mapped_colors = {segment: segment_colors['mapped'][i % len(segment_colors['mapped'])]
                         for i, segment in enumerate(segments)}
        unmapped_colors = {segment: segment_colors['unmapped'][i % len(segment_colors['unmapped'])]
                           for i, segment in enumerate(segments)}

        for segment in segments:
            segment_data = species_data[species_data['segment'] == segment]
            custom = segment_data[['label', 'sample']].astype(str).to_numpy()

            fig.add_trace(go.Bar(
                x=segment_data['sample'].astype(str),
                y=segment_data['reads_mapped'],
                name=f'Mapped - {segment}',
                visible=True,
                legendgroup=f'mapped_{segment}',
                marker_color=mapped_colors[segment],
                customdata=custom
            ))

            fig.add_trace(go.Bar(
                x=segment_data['sample'].astype(str),
                y=segment_data['reads_unmapped'],
                name=f'Unmapped - {segment}',
                visible=False,
                legendgroup=f'unmapped_{segment}',
                marker_color=unmapped_colors[segment],
                customdata=custom
            ))

            fig.add_trace(go.Bar(
                x=segment_data['sample'].astype(str),
                y=segment_data['reads_mapped_pct'],
                name=f'Mapped % - {segment}',
                visible=False,
                legendgroup=f'mapped_pct_{segment}',
                marker_color=mapped_colors[segment],
                customdata=custom
            ))

            fig.add_trace(go.Bar(
                x=segment_data['sample'].astype(str),
                y=segment_data['reads_unmapped_pct'],
                name=f'Unmapped % - {segment}',
                visible=False,
                legendgroup=f'unmapped_pct_{segment}',
                marker_color=unmapped_colors[segment],
                customdata=custom
            ))

        n_segments = len(segments)
        visibility_patterns = {
            'raw_mapped': [True, False, False, False] * n_segments,
            'raw_unmapped': [False, True, False, False] * n_segments,
            'pct_mapped': [False, False, True, False] * n_segments,
            'pct_unmapped': [False, False, False, True] * n_segments
        }

        updatemenus = [
            dict(
                type="buttons",
                direction="right",
                showactive=True,
                x=0.0,
                xanchor="left",
<<<<<<< HEAD
                y=1.5,
=======
                y=1.08,
>>>>>>> 579fc5f4
                yanchor="top",
                pad=dict(l=0, r=0, t=0, b=0),
                buttons=[
                    dict(label="Cleaned Mapped (Log)", method="update", args=[
                        {"visible": visibility_patterns['raw_mapped']},
                        {'yaxis.title': "Number of Reads (log scale)", 'yaxis.type': "log", 'yaxis.autorange': True, 'yaxis.range': None, 'title.text': f'Mapping Statistics - {species} (Cleaned Mapped, Log)'}
                    ]),
                    dict(label="Cleaned Mapped (Linear)", method="update", args=[
                        {"visible": visibility_patterns['raw_mapped']},
                        {'yaxis.title': "Number of Reads", 'yaxis.type': "linear", 'yaxis.autorange': True, 'yaxis.range': None, 'title.text': f'Mapping Statistics - {species} (Cleaned Mapped, Linear)'}
                    ]),
                    dict(label="Cleaned Unmapped (Log)", method="update", args=[
                        {"visible": visibility_patterns['raw_unmapped']},
                        {'yaxis.title': "Number of Reads (log scale)", 'yaxis.type': "log", 'yaxis.autorange': True, 'yaxis.range': None, 'title.text': f'Mapping Statistics - {species} (Cleaned Unmapped, Log)'}
                    ]),
                    dict(label="Cleaned Unmapped (Linear)", method="update", args=[
                        {"visible": visibility_patterns['raw_unmapped']},
                        {'yaxis.title': "Number of Reads", 'yaxis.type': "linear", 'yaxis.autorange': True, 'yaxis.range': None, 'title.text': f'Mapping Statistics - {species} (Cleaned Unmapped, Linear)'}
                    ]),
                    dict(label="% Mapped", method="update", args=[
                        {"visible": visibility_patterns['pct_mapped']},
                        {'yaxis.title': "Percentage (%)", 'yaxis.type': "linear", 'yaxis.autorange': True, 'yaxis.range': None, 'title.text': f'Mapping Statistics - {species} (% Mapped)'}
                    ]),
                    dict(label="% Unmapped", method="update", args=[
                        {"visible": visibility_patterns['pct_unmapped']},
                        {'yaxis.title': "Percentage (%)", 'yaxis.type': "linear", 'yaxis.autorange': True, 'yaxis.range': None, 'title.text': f'Mapping Statistics - {species} (% Unmapped)'}
                    ])
                ]
            )
        ]

        fig.update_layout(
<<<<<<< HEAD
            title=f'Mapping Statistics - {species} (Cleaned Mapped, Log)',
=======
            title={'text': f'Mapping Statistics - {species} (Raw Mapped, Log)', 'y': 0.97, 'yanchor': 'top'},
>>>>>>> 579fc5f4
            xaxis_title='',
            yaxis=dict(title='Number of Reads (log scale)', type='log'),
            xaxis_tickangle=-45,
            height=600,
            updatemenus=updatemenus,
            showlegend=True,
            barmode='group',
            margin=dict(t=110, r=20, b=60, l=60)
        )

        sample_order = st.session_state.get("sample_order", list(species_data['sample'].astype(str).unique()))
        if isinstance(sample_order, list) and sample_order:
            present = [s for s in sample_order if s in set(species_data['sample'].astype(str))]
            if present:
                fig.update_xaxes(
                    categoryorder='array', categoryarray=present,
                    tickmode='array', tickvals=present,
                    ticktext=[label_for_sample(s) for s in present], tickangle=-45
                )

        fig.update_traces(selector=dict(type='bar'),
                          hovertemplate='<b>%{customdata[0]} (%{customdata[1]})</b><br>%{fullData.name}: %{y}<extra></extra>')

        fig.update_traces(selector=dict(), visible=False)
        for i, vis in enumerate(visibility_patterns['raw_mapped']):
            fig.data[i].visible = vis
        return fig

    def create_interactive_mapping_umi_plot(self, species: str, sample_ids: Optional[List[str]] = None) -> go.Figure:
        """Create interactive UMI mapping plot.

        Uses raw sample IDs on x with alias tick text and dual-name hover.
        """
        if "mapping" not in self.data or self.data["mapping"].empty:
            return go.Figure()

        mapping_df = self.data["mapping"].copy()
        if sample_ids:
            mapping_df = mapping_df[mapping_df['sample'].isin(sample_ids)]

        species_data = mapping_df[mapping_df['species'] == species]
        if species_data.empty:
            return go.Figure()

        order = st.session_state.get("sample_order", [])
        if isinstance(order, list) and order:
            species_data['sample'] = species_data['sample'].astype('category')
            species_data['sample'] = species_data['sample'].cat.set_categories(order, ordered=True)
            species_data = species_data.sort_values('sample')

        species_data = species_data.copy()
        species_data['label'] = species_data['sample'].astype(str).map(label_for_sample)

        fig = go.Figure()
        segments = species_data['segment'].unique()
        segment_colors = {
            'umi_reads': ['#84b7f3', '#547eb4', '#2e4667'],
            'total_umis': ['#84b7f3', '#547eb4', '#2e4667'],
            'unique_umis': ['#84b7f3', '#547eb4', '#2e4667'],
            'pcr_cycles': ['#84b7f3', '#547eb4', '#2e4667'],
        }
        umi_reads_colors = {segment: segment_colors['umi_reads'][i % len(segment_colors['umi_reads'])]
                            for i, segment in enumerate(segments)}
        total_umis_colors = {segment: segment_colors['total_umis'][i % len(segment_colors['total_umis'])]
                             for i, segment in enumerate(segments)}
        unique_umis_colors = {segment: segment_colors['unique_umis'][i % len(segment_colors['unique_umis'])]
                              for i, segment in enumerate(segments)}
        pcr_cycles_colors = {segment: segment_colors['pcr_cycles'][i % len(segment_colors['pcr_cycles'])]
                             for i, segment in enumerate(segments)}

        for segment in segments:
            segment_data = species_data[species_data['segment'] == segment]
            custom = segment_data[['label', 'sample']].astype(str).to_numpy()

            fig.add_trace(go.Bar(
                x=segment_data['sample'].astype(str),
                y=segment_data['umi_mapping_reads'],
                name=f'UMI Reads - {segment}',
                visible=True,
                legendgroup=f'umi_reads_{segment}',
                marker_color=umi_reads_colors[segment],
                customdata=custom
            ))

            fig.add_trace(go.Bar(
                x=segment_data['sample'].astype(str),
                y=segment_data['total_UMIs'],
                name=f'Total UMIs - {segment}',
                visible=False,
                legendgroup=f'total_umis_{segment}',
                marker_color=total_umis_colors[segment],
                customdata=custom
            ))

            fig.add_trace(go.Bar(
                x=segment_data['sample'].astype(str),
                y=segment_data['unique_UMIs'],
                name=f'Unique UMIs - {segment}',
                visible=False,
                legendgroup=f'unique_umis_{segment}',
                marker_color=unique_umis_colors[segment],
                customdata=custom
            ))

            fig.add_trace(go.Bar(
                x=segment_data['sample'].astype(str),
                y=segment_data['estimated_PCR_cycles'],
                name=f'PCR Cycles - {segment}',
                visible=False,
                legendgroup=f'pcr_cycles_{segment}',
                marker_color=pcr_cycles_colors[segment],
                customdata=custom
            ))

        n_segments = len(segments)
        visibility_patterns = {
            'umi_reads': [True, False, False, False] * n_segments,
            'total_umis': [False, True, False, False] * n_segments,
            'unique_umis': [False, False, True, False] * n_segments,
            'pcr_cycles': [False, False, False, True] * n_segments
        }

        updatemenus = [
            dict(
                type="buttons",
                direction="right",
                showactive=True,
                x=0.0,
                xanchor="left",
<<<<<<< HEAD
                y=1.5,
=======
                y=1.08,
>>>>>>> 579fc5f4
                yanchor="top",
                pad=dict(l=0, r=0, t=0, b=0),
                buttons=[
                    dict(label="UMI Reads (Log)", method="update", args=[
                        {"visible": visibility_patterns['umi_reads']},
                        {'yaxis.title': "Number of Reads (log scale)", 'yaxis.type': "log", 'yaxis.autorange': True, 'yaxis.range': None, 'title.text': f'UMI Statistics - {species} (UMI Reads, Log)'}
                    ]),
                    dict(label="UMI Reads (Linear)", method="update", args=[
                        {"visible": visibility_patterns['umi_reads']},
                        {'yaxis.title': "Number of Reads", 'yaxis.type': "linear", 'yaxis.autorange': True, 'yaxis.range': None, 'title.text': f'UMI Statistics - {species} (UMI Reads, Linear)'}
                    ]),
                    dict(label="Total UMIs (Log)", method="update", args=[
                        {"visible": visibility_patterns['total_umis']},
                        {'yaxis.title': "Number of UMIs (log scale)", 'yaxis.type': "log", 'yaxis.autorange': True, 'yaxis.range': None, 'title.text': f'UMI Statistics - {species} (Total UMIs, Log)'}
                    ]),
                    dict(label="Total UMIs (Linear)", method="update", args=[
                        {"visible": visibility_patterns['total_umis']},
                        {'yaxis.title': "Number of UMIs", 'yaxis.type': "linear", 'yaxis.autorange': True, 'yaxis.range': None, 'title.text': f'UMI Statistics - {species} (Total UMIs, Linear)'}
                    ]),
                    dict(label="Unique UMIs (Log)", method="update", args=[
                        {"visible": visibility_patterns['unique_umis']},
                        {'yaxis.title': "Number of Unique UMIs (log scale)", 'yaxis.type': "log", 'yaxis.autorange': True, 'yaxis.range': None, 'title.text': f'UMI Statistics - {species} (Unique UMIs, Log)'}
                    ]),
                    dict(label="Unique UMIs (Linear)", method="update", args=[
                        {"visible": visibility_patterns['unique_umis']},
                        {'yaxis.title': "Number of Unique UMIs", 'yaxis.type': "linear", 'yaxis.autorange': True, 'yaxis.range': None, 'title.text': f'UMI Statistics - {species} (Unique UMIs, Linear)'}
                    ]),
                    dict(label="PCR Cycles", method="update", args=[
                        {"visible": visibility_patterns['pcr_cycles']},
                        {'yaxis.title': "Estimated PCR Cycles", 'yaxis.type': "linear", 'yaxis.autorange': True, 'yaxis.range': None, 'title.text': f'UMI Statistics - {species} (PCR Cycles)'}
                    ])
                ]
            )
        ]

        fig.update_layout(
            title={'text': f'UMI Statistics - {species} (UMI Reads, Log)', 'y': 0.97, 'yanchor': 'top'},
            xaxis_title='',
            yaxis=dict(title='Number of Reads (log scale)', type='log'),
            xaxis_tickangle=-45,
            height=600,
            updatemenus=updatemenus,
            showlegend=True,
            barmode='group',
            margin=dict(t=110, r=20, b=60, l=60)
        )

        sample_order = st.session_state.get("sample_order", list(species_data['sample'].astype(str).unique()))
        if isinstance(sample_order, list) and sample_order:
            present = [s for s in sample_order if s in set(species_data['sample'].astype(str))]
            if present:
                fig.update_xaxes(
                    categoryorder='array', categoryarray=present,
                    tickmode='array', tickvals=present,
                    ticktext=[label_for_sample(s) for s in present], tickangle=-45
                )

        fig.update_traces(selector=dict(type='bar'),
                          hovertemplate='<b>%{customdata[0]} (%{customdata[1]})</b><br>%{fullData.name}: %{y}<extra></extra>')

        fig.update_traces(selector=dict(), visible=False)
        for i, vis in enumerate(visibility_patterns['umi_reads']):
            fig.data[i].visible = vis
        return fig

    def create_all_visualizations(self, sample_ids: Optional[List[str]] = None) -> Dict[str, go.Figure]:
        """
        Create all mapping visualizations.

        Args:
            sample_ids: Optional list of sample IDs to visualize

        Returns:
            Dictionary of plotly figures
        """
        figures = {}

        if "mapping" not in self.data or self.data["mapping"].empty:
            return figures

        mapping_df = self.data["mapping"].copy()
        if sample_ids:
            mapping_df = mapping_df[mapping_df['sample'].isin(sample_ids)]

        # Contamination heatmap FIRST
        contam_fig = self.create_contamination_heatmap(sample_ids)
        if contam_fig and (contam_fig.data or contam_fig.layout.annotations):
            figures['Contamination Heatmap'] = contam_fig

        # Create interactive plots for each species
        species_list = mapping_df['species'].unique()
        for species in species_list:
            mapping_fig = self.create_interactive_mapping_plot(species, sample_ids)
            if mapping_fig.data or mapping_fig.layout.annotations:
                figures[f'Mapping Statistics - {species}'] = mapping_fig
            umi_fig = self.create_interactive_mapping_umi_plot(species, sample_ids)
            if umi_fig.data or umi_fig.layout.annotations:
                figures[f'UMI Statistics - {species}'] = umi_fig

        return figures<|MERGE_RESOLUTION|>--- conflicted
+++ resolved
@@ -225,11 +225,7 @@
                 showactive=True,
                 x=0.0,
                 xanchor="left",
-<<<<<<< HEAD
-                y=1.5,
-=======
                 y=1.08,
->>>>>>> 579fc5f4
                 yanchor="top",
                 pad=dict(l=0, r=0, t=0, b=0),
                 buttons=[
@@ -262,11 +258,7 @@
         ]
 
         fig.update_layout(
-<<<<<<< HEAD
-            title=f'Mapping Statistics - {species} (Cleaned Mapped, Log)',
-=======
             title={'text': f'Mapping Statistics - {species} (Raw Mapped, Log)', 'y': 0.97, 'yanchor': 'top'},
->>>>>>> 579fc5f4
             xaxis_title='',
             yaxis=dict(title='Number of Reads (log scale)', type='log'),
             xaxis_tickangle=-45,
@@ -396,11 +388,7 @@
                 showactive=True,
                 x=0.0,
                 xanchor="left",
-<<<<<<< HEAD
-                y=1.5,
-=======
                 y=1.08,
->>>>>>> 579fc5f4
                 yanchor="top",
                 pad=dict(l=0, r=0, t=0, b=0),
                 buttons=[
